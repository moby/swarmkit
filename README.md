# [SwarmKit](https://github.com/docker/swarmkit)

[![GoDoc](https://godoc.org/github.com/docker/swarmkit?status.png)](https://godoc.org/github.com/docker/swarmkit)
[![Circle CI](https://circleci.com/gh/docker/swarmkit.svg?style=shield&circle-token=a7bf494e28963703a59de71cf19b73ad546058a7)](https://circleci.com/gh/docker/swarmkit)
[![codecov.io](https://codecov.io/github/docker/swarmkit/coverage.svg?branch=master&token=LqD1dzTjsN)](https://codecov.io/github/docker/swarmkit?branch=master)
[![Badge Badge](http://doyouevenbadge.com/github.com/docker/swarmkit)](http://doyouevenbadge.com/report/github.com/docker/swarmkit)

*SwarmKit* is a toolkit for orchestrating distributed systems at any scale. It includes primitives for node discovery, raft-based consensus, task scheduling and more.

Its main benefits are:

- **Distributed**: *SwarmKit* implements the [Raft Consensus Algorithm](https://raft.github.io/) in order to coordinate and does not rely on a single point of failure to perform decisions.
- **Secure**: Node communication and membership within a *Swarm* are secure out of the box. *SwarmKit* uses mutual TLS for node *authentication*, *role authorization* and *transport encryption*, automating both certificate issuance and rotation.
- **Simple**: *SwarmKit* is operationally simple and minimizes infrastructure dependencies. It does not need an external database to operate.

## Overview

Machines running *SwarmKit* can be grouped together in order to form a *Swarm*, coordinating tasks with each other. Once a machine joins, it becomes a *Swarm Node*. Nodes can either be *Worker Nodes* or *Manager Nodes*.

- **Worker Nodes** are responsible for running Tasks using an *Executor*. *SwarmKit* comes with a default *Docker Container Executor* that can be easily swapped out.
- **Manager Nodes** on the other hand accept specifications from the user and are responsible for reconciling the desired state with the actual cluster state.

An operator can dynamically update a Node's role by promoting a Worker to Manager or demoting a Manager to Worker.

*Tasks* are organized in *Services*. A service is a higher level abstraction that allows the user to declare the desired state of a group of tasks.  Services define what type of task should be created as well as how to execute them (e.g. run this many instances at all times) and how to update them (e.g. rolling updates).

## Build

Requirements:

- go 1.6 or higher
- A [working golang](https://golang.org/doc/code.html) environment

From the project root directory, run:
```
make binaries
```

## Test

Before running tests for the first time, setup the tooling:

```bash
$ make setup
```

Then run:

```bash
$ make all
```

## Usage Examples

### 3 Nodes Cluster

These instructions assume that `swarmd` and `swarmctl` are in your PATH.

(Before starting, make sure `/tmp/node-N` don't exist)

Initialize the first node:

```sh
$ swarmd -d /tmp/node-1 --listen-control-api /tmp/manager1/swarm.sock --hostname node-1
```

In two additional terminals, join two nodes (note: replace `127.0.0.1:4242` with the address of the first node)

```sh
$ swarmd -d /tmp/node-2 --hostname node-2 --join-addr 127.0.0.1:4242
$ swarmd -d /tmp/node-3 --hostname node-3 --join-addr 127.0.0.1:4242
```

In a fourth terminal, use `swarmctl` to explore and control the cluster. Before
running swarmctl, set the `SWARM_SOCKET` environment variable to the path to the
manager socket that was specified to `--listen-control-api` when starting the
manager.

To list nodes:

```
$ export SWARM_SOCKET=/tmp/manager1/swarm.sock
$ swarmctl node ls
ID                         Name      Status  Availability
87pn3pug404xs4x86b5nwlwbr  node-1    READY   ACTIVE
by2ihzjyg9m674j3cjdit3reo  node-2    READY   ACTIVE
87pn3pug404xs4x86b5nwlwbr  node-3    READY   ACTIVE

```

**Create and manage a service**

Start a 'redis' service:
```
$ swarmctl service create --name redis --image redis
```

List the running services:

```
$ swarmctl service ls
ID                         Name   Image  Instances
--                         ----   -----  ---------
enf3gkwlnmasgurdyebp555ja  redis  redis  1
```

Inspect the service:

```
$ swarmctl service inspect redis
ID                : enf3gkwlnmasgurdyebp555ja
Name              : redis
Instances         : 1
Template
 Container
  Image           : redis

Task ID                      Service    Instance    Image    Desired State    Last State              Node
-------                      -------    --------    -----    -------------    ----------              ----
8oobrcr5u9lofmcbg7goaluyw    redis      1           redis    RUNNING          RUNNING 1 minute ago    node-1
```

Now change the instance count:

```
$ swarmctl service update redis --instances 4
enf3gkwlnmasgurdyebp555ja
$
$ swarmctl service inspect redis
ID                : enf3gkwlnmasgurdyebp555ja
Name              : redis
Instances         : 4
Template
 Container
  Image           : redis

<<<<<<< HEAD
Task ID                      Service    Instance    Image    Desired State    Last State               Node
-------                      -------    --------    -----    -------------    ----------               ----
8oobrcr5u9lofmcbg7goaluyw    redis      1           redis    RUNNING          RUNNING 2 minutes ago    node-1
cdv2oca2zc5upft24494orn1v    redis      2           redis    RUNNING          RUNNING 6 seconds ago    node-2
0x7e6a1d74nrwgcbbk9c12cqo    redis      3           redis    RUNNING          RUNNING 6 seconds ago    node-2
1c8zxfj0eifhbdxrgforqz4dp    redis      4           redis    RUNNING          RUNNING 6 seconds ago    node-1
```
=======
Now check the result:

```sh
$ swarmctl job ls
ID                         Name  Image   Instances
chlkcf9v19kxbccspmiyuttgz  ping  alpine  5
$ swarmctl task ls
ID                         Job   Status   Node
1y72dcy9us5vvgsltz5dgm2pp  ping  RUNNING  ubuntu15
703xq3ou3mokfayl2pceu024v  ping  RUNNING  ubuntu15
afhq97lrlw7jx1vh15gnofy59  ping  RUNNING  ubuntu15
b8peuqixb5nd34733ug0njpxo  ping  RUNNING  ubuntu15
```


## Starting a cluster with Compose

You can use the included `docker-compose.yml` to start a cluster as a set of containers for testing purposes:

    $ docker-compose up -d
    [...build output...]
    Creating swarmv2_manager_1
    Creating swarmv2_agent_1

    $ docker-compose scale agent=4
    Creating and starting swarmv2_agent_2 ... done
    Creating and starting swarmv2_agent_3 ... done
    Creating and starting swarmv2_agent_4 ... done

    $ docker-compose ps
          Name                    Command              State              Ports
    ---------------------------------------------------------------------------------------
    swarmv2_agent_1     swarmd agent -m manager:4242   Up
    swarmv2_agent_2     swarmd agent -m manager:4242   Up
    swarmv2_agent_3     swarmd agent -m manager:4242   Up
    swarmv2_agent_4     swarmd agent -m manager:4242   Up
    swarmv2_manager_1   swarmd manager                 Up      192.168.64.24:4242->4242/tcp

    $ alias swarmctl='docker-compose run agent swarmctl -a manager:4242'

    $ swarmctl node ls
    ID                         Name    Status  Availability
    --                         ----    ------  ------------
    3y773r5as4ritj55ckqg12l7l  docker  READY   ACTIVE
    5w2i03cyyhv7hsd2roysnssyu  docker  READY   ACTIVE
    6j9lfh33mruhyrjq58bbv2fyh  docker  READY   ACTIVE
    81hneegzxp7o0ghs5851pxclk  docker  READY   ACTIVE

    $ swarmctl service create -f examples/service/ping.yml
    5an56xpuich7uxqf2y73mpbgq

    $ swarmctl task ls
    ID                         Service  Status   Node
    --                         -------  ------   ----
    7cwxbnaw7voxoepd8ezycuk03  ping     RUNNING  docker
    dmldn80vuosfqaju3dkap2x8p  ping     RUNNING  docker

    $ docker-compose down
    [containers and network are removed]
>>>>>>> 92df7a7f
<|MERGE_RESOLUTION|>--- conflicted
+++ resolved
@@ -134,27 +134,12 @@
  Container
   Image           : redis
 
-<<<<<<< HEAD
 Task ID                      Service    Instance    Image    Desired State    Last State               Node
 -------                      -------    --------    -----    -------------    ----------               ----
 8oobrcr5u9lofmcbg7goaluyw    redis      1           redis    RUNNING          RUNNING 2 minutes ago    node-1
 cdv2oca2zc5upft24494orn1v    redis      2           redis    RUNNING          RUNNING 6 seconds ago    node-2
 0x7e6a1d74nrwgcbbk9c12cqo    redis      3           redis    RUNNING          RUNNING 6 seconds ago    node-2
 1c8zxfj0eifhbdxrgforqz4dp    redis      4           redis    RUNNING          RUNNING 6 seconds ago    node-1
-```
-=======
-Now check the result:
-
-```sh
-$ swarmctl job ls
-ID                         Name  Image   Instances
-chlkcf9v19kxbccspmiyuttgz  ping  alpine  5
-$ swarmctl task ls
-ID                         Job   Status   Node
-1y72dcy9us5vvgsltz5dgm2pp  ping  RUNNING  ubuntu15
-703xq3ou3mokfayl2pceu024v  ping  RUNNING  ubuntu15
-afhq97lrlw7jx1vh15gnofy59  ping  RUNNING  ubuntu15
-b8peuqixb5nd34733ug0njpxo  ping  RUNNING  ubuntu15
 ```
 
 
@@ -201,5 +186,4 @@
     dmldn80vuosfqaju3dkap2x8p  ping     RUNNING  docker
 
     $ docker-compose down
-    [containers and network are removed]
->>>>>>> 92df7a7f
+    [containers and network are removed]