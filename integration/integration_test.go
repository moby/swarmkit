--- conflicted
+++ resolved
@@ -753,19 +753,11 @@
 	_, _, err = newRootCA.IssueAndSaveNewCertificates(krw, nodeID, ca.WorkerRole, clusterInfo.ID)
 	require.NoError(t, err)
 
-<<<<<<< HEAD
 	worker.config.JoinAddr, err = leader.node.RemoteAPIAddr()
 	require.NoError(t, err)
 	err = cl.StartNode(nodeID)
 	require.Error(t, err)
 	require.Contains(t, err.Error(), "certificate signed by unknown authority")
-=======
-		n.config.JoinAddr, err = leader.node.RemoteAPIAddr()
-		require.NoError(t, err)
-		err = cl.StartNode(nodeID)
-		require.Error(t, err)
-		require.Contains(t, err.Error(), "certificate signed by unknown authority")
-	}
 }
 
 func TestNodeJoinWithWrongCerts(t *testing.T) {
@@ -805,5 +797,4 @@
 		require.Error(t, err)
 		require.Contains(t, err.Error(), "certificate signed by unknown authority")
 	}
->>>>>>> b7366c0f
 }